/****************************************************************************
 *
 *   Copyright (C) 2012 PX4 Development Team. All rights reserved.
 *
 * Redistribution and use in source and binary forms, with or without
 * modification, are permitted provided that the following conditions
 * are met:
 *
 * 1. Redistributions of source code must retain the above copyright
 *    notice, this list of conditions and the following disclaimer.
 * 2. Redistributions in binary form must reproduce the above copyright
 *    notice, this list of conditions and the following disclaimer in
 *    the documentation and/or other materials provided with the
 *    distribution.
 * 3. Neither the name PX4 nor the names of its contributors may be
 *    used to endorse or promote products derived from this software
 *    without specific prior written permission.
 *
 * THIS SOFTWARE IS PROVIDED BY THE COPYRIGHT HOLDERS AND CONTRIBUTORS
 * "AS IS" AND ANY EXPRESS OR IMPLIED WARRANTIES, INCLUDING, BUT NOT
 * LIMITED TO, THE IMPLIED WARRANTIES OF MERCHANTABILITY AND FITNESS
 * FOR A PARTICULAR PURPOSE ARE DISCLAIMED. IN NO EVENT SHALL THE
 * COPYRIGHT OWNER OR CONTRIBUTORS BE LIABLE FOR ANY DIRECT, INDIRECT,
 * INCIDENTAL, SPECIAL, EXEMPLARY, OR CONSEQUENTIAL DAMAGES (INCLUDING,
 * BUT NOT LIMITED TO, PROCUREMENT OF SUBSTITUTE GOODS OR SERVICES; LOSS
 * OF USE, DATA, OR PROFITS; OR BUSINESS INTERRUPTION) HOWEVER CAUSED
 * AND ON ANY THEORY OF LIABILITY, WHETHER IN CONTRACT, STRICT
 * LIABILITY, OR TORT (INCLUDING NEGLIGENCE OR OTHERWISE) ARISING IN
 * ANY WAY OUT OF THE USE OF THIS SOFTWARE, EVEN IF ADVISED OF THE
 * POSSIBILITY OF SUCH DAMAGE.
 *
 ****************************************************************************/

/**
 * @file registers.c
 *
 * Implementation of the PX4IO register space.
 */

#include <nuttx/config.h>

#include <stdbool.h>
#include <stdlib.h>
#include <string.h>

#include <drivers/drv_hrt.h>
#include <drivers/drv_pwm_output.h>

#include "px4io.h"
#include "protocol.h"

static int	registers_set_one(uint8_t page, uint8_t offset, uint16_t value);
static void	pwm_configure_rates(uint16_t map, uint16_t defaultrate, uint16_t altrate);

/**
 * PAGE 0
 *
 * Static configuration parameters.
 */
static const uint16_t	r_page_config[] = {
	[PX4IO_P_CONFIG_PROTOCOL_VERSION]	= PX4IO_PROTOCOL_VERSION,
#ifdef CONFIG_ARCH_BOARD_PX4IO_V2
	[PX4IO_P_CONFIG_HARDWARE_VERSION]	= 2,
#else
	[PX4IO_P_CONFIG_HARDWARE_VERSION]	= 1,
#endif
	[PX4IO_P_CONFIG_BOOTLOADER_VERSION]	= 3,	/* XXX hardcoded magic number */
	[PX4IO_P_CONFIG_MAX_TRANSFER]		= 64,	/* XXX hardcoded magic number */
	[PX4IO_P_CONFIG_CONTROL_COUNT]		= PX4IO_CONTROL_CHANNELS,
	[PX4IO_P_CONFIG_ACTUATOR_COUNT]		= PX4IO_SERVO_COUNT,
	[PX4IO_P_CONFIG_RC_INPUT_COUNT]		= PX4IO_CONTROL_CHANNELS,
	[PX4IO_P_CONFIG_ADC_INPUT_COUNT]	= PX4IO_ADC_CHANNEL_COUNT,
	[PX4IO_P_CONFIG_RELAY_COUNT]		= PX4IO_RELAY_CHANNELS,
};

/**
 * PAGE 1
 *
 * Status values.
 */
uint16_t		r_page_status[] = {
	[PX4IO_P_STATUS_FREEMEM]		= 0,
	[PX4IO_P_STATUS_CPULOAD]		= 0,
	[PX4IO_P_STATUS_FLAGS]			= 0,
	[PX4IO_P_STATUS_ALARMS]			= 0,
	[PX4IO_P_STATUS_VBATT]			= 0,
	[PX4IO_P_STATUS_IBATT]			= 0,
	[PX4IO_P_STATUS_VSERVO]			= 0,
	[PX4IO_P_STATUS_VRSSI]			= 0,
	[PX4IO_P_STATUS_PRSSI]			= 0
};

/**
 * PAGE 2
 *
 * Post-mixed actuator values.
 */
uint16_t 		r_page_actuators[PX4IO_SERVO_COUNT];

/**
 * PAGE 3
 *
 * Servo PWM values
 */
uint16_t		r_page_servos[PX4IO_SERVO_COUNT];

/**
 * PAGE 4
 *
 * Raw RC input
 */
uint16_t		r_page_raw_rc_input[] =
{
	[PX4IO_P_RAW_RC_COUNT]			= 0,
	[PX4IO_P_RAW_RC_BASE ... (PX4IO_P_RAW_RC_BASE + PX4IO_CONTROL_CHANNELS)] = 0
};

/**
 * PAGE 5
 *
 * Scaled/routed RC input
 */
uint16_t		r_page_rc_input[] = {
	[PX4IO_P_RC_VALID]			= 0,
	[PX4IO_P_RC_BASE ... (PX4IO_P_RC_BASE + PX4IO_CONTROL_CHANNELS)] = 0
};

/**
 * Scratch page; used for registers that are constructed as-read.
 *
 * PAGE 6 Raw ADC input.
 * PAGE 7 PWM rate maps.
 */
uint16_t		r_page_scratch[32];

/**
 * PAGE 100
 *
 * Setup registers
 */
volatile uint16_t	r_page_setup[] =
{
	[PX4IO_P_SETUP_FEATURES]		= 0,
	[PX4IO_P_SETUP_ARMING]			= 0,
	[PX4IO_P_SETUP_PWM_RATES]		= 0,
	[PX4IO_P_SETUP_PWM_DEFAULTRATE]		= 50,
	[PX4IO_P_SETUP_PWM_ALTRATE]		= 200,
	[PX4IO_P_SETUP_RELAYS]			= 0,
#ifdef ADC_VSERVO
	[PX4IO_P_SETUP_VSERVO_SCALE]		= 10000,
#else
	[PX4IO_P_SETUP_VBATT_SCALE]		= 10000,
#endif
	[PX4IO_P_SETUP_SET_DEBUG]		= 0,
};

#define PX4IO_P_SETUP_FEATURES_VALID	(0)
#define PX4IO_P_SETUP_ARMING_VALID	(PX4IO_P_SETUP_ARMING_FMU_ARMED | \
					 PX4IO_P_SETUP_ARMING_MANUAL_OVERRIDE_OK | \
					 PX4IO_P_SETUP_ARMING_INAIR_RESTART_OK | \
<<<<<<< HEAD
					 PX4IO_P_SETUP_ARMING_IO_ARM_OK) | \
					 PX4IO_P_SETUP_ARMING_FAILSAFE_CUSTOM | \
					 PX4IO_P_SETUP_ARMING_ALWAYS_PWM_ENABLE
=======
					 PX4IO_P_SETUP_ARMING_IO_ARM_OK | \
					 PX4IO_P_SETUP_ARMING_RC_HANDLING_DISABLED)
>>>>>>> db1229dc
#define PX4IO_P_SETUP_RATES_VALID	((1 << PX4IO_SERVO_COUNT) - 1)
#define PX4IO_P_SETUP_RELAYS_VALID	((1 << PX4IO_RELAY_CHANNELS) - 1)

/**
 * PAGE 101
 *
 * Control values from the FMU.
 */
volatile uint16_t	r_page_controls[PX4IO_CONTROL_CHANNELS];

/*
 * PAGE 102 does not have a buffer.
 */

/**
 * PAGE 103
 *
 * R/C channel input configuration.
 */
uint16_t		r_page_rc_input_config[PX4IO_CONTROL_CHANNELS * PX4IO_P_RC_CONFIG_STRIDE];

/* valid options */
#define PX4IO_P_RC_CONFIG_OPTIONS_VALID	(PX4IO_P_RC_CONFIG_OPTIONS_REVERSE | PX4IO_P_RC_CONFIG_OPTIONS_ENABLED)

/*
 * PAGE 104 uses r_page_servos.
 */

/**
 * PAGE 105
 *
 * Failsafe servo PWM values
 * 
 * Disable pulses as default.
 */
uint16_t		r_page_servo_failsafe[PX4IO_SERVO_COUNT] = { 0 };

<<<<<<< HEAD
/**
 * PAGE 106
 *
 * minimum PWM values when armed
 *
 */
uint16_t		r_page_servo_control_min[PX4IO_SERVO_COUNT] = { 900, 900, 900, 900, 900, 900, 900, 900 };

/**
 * PAGE 107
 *
 * maximum PWM values when armed
 *
 */
uint16_t		r_page_servo_control_max[PX4IO_SERVO_COUNT] = { 2100, 2100, 2100, 2100, 2100, 2100, 2100, 2100 };

/**
 * PAGE 108
 *
 * idle PWM values for difficult ESCs
 *
 */
uint16_t		r_page_servo_idle[PX4IO_SERVO_COUNT] = { 900, 900, 900, 900, 900, 900, 900, 900 };

=======
>>>>>>> db1229dc
int
registers_set(uint8_t page, uint8_t offset, const uint16_t *values, unsigned num_values)
{

	switch (page) {

		/* handle bulk controls input */
	case PX4IO_PAGE_CONTROLS:

		/* copy channel data */
		while ((offset < PX4IO_CONTROL_CHANNELS) && (num_values > 0)) {

			/* XXX range-check value? */
			r_page_controls[offset] = *values;

			offset++;
			num_values--;
			values++;
		}

		system_state.fmu_data_received_time = hrt_absolute_time();
		r_status_flags |= PX4IO_P_STATUS_FLAGS_FMU_OK;
		r_status_flags &= ~PX4IO_P_STATUS_FLAGS_RAW_PWM;
		
		break;

		/* handle raw PWM input */
	case PX4IO_PAGE_DIRECT_PWM:

		/* copy channel data */
		while ((offset < PX4IO_CONTROL_CHANNELS) && (num_values > 0)) {

			/* XXX range-check value? */
			r_page_servos[offset] = *values;

			offset++;
			num_values--;
			values++;
		}

		system_state.fmu_data_received_time = hrt_absolute_time();
		r_status_flags |= PX4IO_P_STATUS_FLAGS_FMU_OK | PX4IO_P_STATUS_FLAGS_RAW_PWM;

		break;

		/* handle setup for servo failsafe values */
	case PX4IO_PAGE_FAILSAFE_PWM:

		/* copy channel data */
		while ((offset < PX4IO_SERVO_COUNT) && (num_values > 0)) {

			/* XXX range-check value? */
			r_page_servo_failsafe[offset] = *values;

			/* flag the failsafe values as custom */
			r_setup_arming |= PX4IO_P_SETUP_ARMING_FAILSAFE_CUSTOM;

			offset++;
			num_values--;
			values++;
		}
		break;

	case PX4IO_PAGE_CONTROL_MIN_PWM:

		/* copy channel data */
		while ((offset < PX4IO_SERVO_COUNT) && (num_values > 0)) {

			if (*values == 0)
				/* set to default */
				r_page_servo_control_min[offset] = 900;

			else if (*values > 1200)
				r_page_servo_control_min[offset] = 1200;
			else if (*values < 900)
				r_page_servo_control_min[offset] = 900;
			else
				r_page_servo_control_min[offset] = *values;

			offset++;
			num_values--;
			values++;
		}
		break;
	
	case PX4IO_PAGE_CONTROL_MAX_PWM:

		/* copy channel data */
		while ((offset < PX4IO_SERVO_COUNT) && (num_values > 0)) {

			if (*values == 0)
				/* set to default */
				r_page_servo_control_max[offset] = 2100;

			else if (*values > 2100)
				r_page_servo_control_max[offset] = 2100;
			else if (*values < 1800)
				r_page_servo_control_max[offset] = 1800;
			else
				r_page_servo_control_max[offset] = *values;

			offset++;
			num_values--;
			values++;
		}
		break;

	case PX4IO_PAGE_IDLE_PWM:

		/* copy channel data */
		while ((offset < PX4IO_SERVO_COUNT) && (num_values > 0)) {

			if (*values == 0)
				/* set to default */
				r_page_servo_idle[offset] = 0;

			else if (*values < 900)
				r_page_servo_idle[offset] = 900;
			else if (*values > 2100)
				r_page_servo_idle[offset] = 2100;
			else
				r_page_servo_idle[offset] = *values;

			/* flag the failsafe values as custom */
			r_setup_arming |= PX4IO_P_SETUP_ARMING_ALWAYS_PWM_ENABLE;

			offset++;
			num_values--;
			values++;
		}
		break;

		/* handle text going to the mixer parser */
	case PX4IO_PAGE_MIXERLOAD:
		mixer_handle_text(values, num_values * sizeof(*values));
		break;

	default:
		/* avoid offset wrap */
		if ((offset + num_values) > 255)
			num_values = 255 - offset;

		/* iterate individual registers, set each in turn */
		while (num_values--) {
			if (registers_set_one(page, offset, *values))
				return -1;
			offset++;
			values++;
		}
		break;
	}
	return 0;
}

static int
registers_set_one(uint8_t page, uint8_t offset, uint16_t value)
{
	switch (page) {

	case PX4IO_PAGE_STATUS:
		switch (offset) {
		case PX4IO_P_STATUS_ALARMS:
			/* clear bits being written */
			r_status_alarms &= ~value;
			break;

		case PX4IO_P_STATUS_FLAGS:
			/* 
			 * Allow FMU override of arming state (to allow in-air restores),
			 * but only if the arming state is not in sync on the IO side.
			 */
			if (!(r_status_flags & PX4IO_P_STATUS_FLAGS_ARM_SYNC)) {
				r_status_flags = value;
			}
			break;

		default:
			/* just ignore writes to other registers in this page */
			break;
		}
		break;

	case PX4IO_PAGE_SETUP:
		switch (offset) {
		case PX4IO_P_SETUP_FEATURES:

			value &= PX4IO_P_SETUP_FEATURES_VALID;
			r_setup_features = value;

			/* no implemented feature selection at this point */

			break;

		case PX4IO_P_SETUP_ARMING:

			value &= PX4IO_P_SETUP_ARMING_VALID;

			/*
			 * Update arming state - disarm if no longer OK.
			 * This builds on the requirement that the FMU driver
			 * asks about the FMU arming state on initialization,
			 * so that an in-air reset of FMU can not lead to a
			 * lockup of the IO arming state.
			 */

			// XXX do not reset IO's safety state by FMU for now
			// if ((r_setup_arming & PX4IO_P_SETUP_ARMING_FMU_ARMED) && !(value & PX4IO_P_SETUP_ARMING_FMU_ARMED)) {
			// 	r_status_flags &= ~PX4IO_P_STATUS_FLAGS_ARMED;
			// }

			if (value & PX4IO_P_SETUP_ARMING_RC_HANDLING_DISABLED) {
				r_status_flags |= PX4IO_P_STATUS_FLAGS_INIT_OK;
			}

			r_setup_arming = value;

			break;

		case PX4IO_P_SETUP_PWM_RATES:
			value &= PX4IO_P_SETUP_RATES_VALID;
			pwm_configure_rates(value, r_setup_pwm_defaultrate, r_setup_pwm_altrate);
			break;

		case PX4IO_P_SETUP_PWM_DEFAULTRATE:
			if (value < 50)
				value = 50;
			if (value > 400)
				value = 400;
			pwm_configure_rates(r_setup_pwm_rates, value, r_setup_pwm_altrate);
			break;

		case PX4IO_P_SETUP_PWM_ALTRATE:
			if (value < 50)
				value = 50;
			if (value > 400)
				value = 400;
			pwm_configure_rates(r_setup_pwm_rates, r_setup_pwm_defaultrate, value);
			break;

		case PX4IO_P_SETUP_RELAYS:
			value &= PX4IO_P_SETUP_RELAYS_VALID;
			r_setup_relays = value;
#ifdef POWER_RELAY1
			POWER_RELAY1((value & PX4IO_P_SETUP_RELAYS_POWER1) ? 1 : 0);
#endif
#ifdef POWER_RELAY2
			POWER_RELAY2((value & PX4IO_P_SETUP_RELAYS_POWER2) ? 1 : 0);
#endif
#ifdef POWER_ACC1
			POWER_ACC1((value & PX4IO_P_SETUP_RELAYS_ACC1) ? 1 : 0);
#endif
#ifdef POWER_ACC2
			POWER_ACC2((value & PX4IO_P_SETUP_RELAYS_ACC2) ? 1 : 0);
#endif
			break;

		case PX4IO_P_SETUP_VBATT_SCALE:
			r_page_setup[PX4IO_P_SETUP_VBATT_SCALE] = value;
			break;

		case PX4IO_P_SETUP_SET_DEBUG:
			r_page_setup[PX4IO_P_SETUP_SET_DEBUG] = value;
			isr_debug(0, "set debug %u\n", (unsigned)r_page_setup[PX4IO_P_SETUP_SET_DEBUG]);
			break;

		case PX4IO_P_SETUP_DSM:
			dsm_bind(value & 0x0f, (value >> 4) & 7);
			break;

		default:
			return -1;
		}
		break;

	case PX4IO_PAGE_RC_CONFIG: {

		/* do not allow a RC config change while outputs armed */
		if ((r_status_flags & PX4IO_P_STATUS_FLAGS_OUTPUTS_ARMED)) {
			break;
		}

		unsigned channel = offset / PX4IO_P_RC_CONFIG_STRIDE;
		unsigned index = offset - channel * PX4IO_P_RC_CONFIG_STRIDE;
		uint16_t *conf = &r_page_rc_input_config[channel * PX4IO_P_RC_CONFIG_STRIDE];

		if (channel >= PX4IO_CONTROL_CHANNELS)
			return -1;

		/* disable the channel until we have a chance to sanity-check it */
		conf[PX4IO_P_RC_CONFIG_OPTIONS] &= PX4IO_P_RC_CONFIG_OPTIONS_ENABLED;

		switch (index) {

		case PX4IO_P_RC_CONFIG_MIN:
		case PX4IO_P_RC_CONFIG_CENTER:
		case PX4IO_P_RC_CONFIG_MAX:
		case PX4IO_P_RC_CONFIG_DEADZONE:
		case PX4IO_P_RC_CONFIG_ASSIGNMENT:
			conf[index] = value;
			break;

		case PX4IO_P_RC_CONFIG_OPTIONS:
			value &= PX4IO_P_RC_CONFIG_OPTIONS_VALID;
			r_status_flags |= PX4IO_P_STATUS_FLAGS_INIT_OK;

			/* clear any existing RC disabled flag */
			r_setup_arming &= ~(PX4IO_P_SETUP_ARMING_RC_HANDLING_DISABLED);

			/* set all options except the enabled option */
			conf[index] = value & ~PX4IO_P_RC_CONFIG_OPTIONS_ENABLED;

			/* should the channel be enabled? */
			/* this option is normally set last */
			if (value & PX4IO_P_RC_CONFIG_OPTIONS_ENABLED) {
				uint8_t count = 0;

				/* assert min..center..max ordering */
				if (conf[PX4IO_P_RC_CONFIG_MIN] < 500) {
					count++;
				}
				if (conf[PX4IO_P_RC_CONFIG_MAX] > 2500) {
					count++;
				}
				if (conf[PX4IO_P_RC_CONFIG_CENTER] < conf[PX4IO_P_RC_CONFIG_MIN]) {
					count++;
				}
				if (conf[PX4IO_P_RC_CONFIG_CENTER] > conf[PX4IO_P_RC_CONFIG_MAX]) {
					count++;
				}
				/* assert deadzone is sane */
				if (conf[PX4IO_P_RC_CONFIG_DEADZONE] > 500) {
					count++;
				}
				if (conf[PX4IO_P_RC_CONFIG_ASSIGNMENT] >= PX4IO_CONTROL_CHANNELS) {
					count++;
				}

				/* sanity checks pass, enable channel */
				if (count) {
					isr_debug(0, "ERROR: %d config error(s) for RC%d.\n", count, (channel + 1));
					r_status_flags &= ~PX4IO_P_STATUS_FLAGS_INIT_OK;
				} else {
					conf[index] |= PX4IO_P_RC_CONFIG_OPTIONS_ENABLED;
				}
			}
			break;
			/* inner switch: case PX4IO_P_RC_CONFIG_OPTIONS */

		}
		break;
		/* case PX4IO_RC_PAGE_CONFIG */
	}

	case PX4IO_PAGE_TEST:
		switch (offset) {
		case PX4IO_P_TEST_LED:
			LED_AMBER(value & 1);
			break;
		}
		break;

	default:
		return -1;
	}
	return 0;
}

uint8_t last_page;
uint8_t last_offset;

int
registers_get(uint8_t page, uint8_t offset, uint16_t **values, unsigned *num_values)
{
#define SELECT_PAGE(_page_name)							\
	do {									\
		*values = &_page_name[0];					\
		*num_values = sizeof(_page_name) / sizeof(_page_name[0]);	\
	} while(0)

	switch (page) {

	/*
	 * Handle pages that are updated dynamically at read time.
	 */
	case PX4IO_PAGE_STATUS:
		/* PX4IO_P_STATUS_FREEMEM */
		{
			struct mallinfo minfo = mallinfo();
			r_page_status[PX4IO_P_STATUS_FREEMEM] = minfo.fordblks;
		}

		/* XXX PX4IO_P_STATUS_CPULOAD */

		/* PX4IO_P_STATUS_FLAGS maintained externally */

		/* PX4IO_P_STATUS_ALARMS maintained externally */

#ifdef ADC_VBATT
		/* PX4IO_P_STATUS_VBATT */
		{
			/*
			 * Coefficients here derived by measurement of the 5-16V
			 * range on one unit:
			 *
			 * V   counts
			 *  5  1001
			 *  6  1219
			 *  7  1436
			 *  8  1653
			 *  9  1870
			 * 10  2086
			 * 11  2303
			 * 12  2522
			 * 13  2738
			 * 14  2956
			 * 15  3172
			 * 16  3389
			 *
			 * slope = 0.0046067
			 * intercept = 0.3863
			 *
			 * Intercept corrected for best results @ 12V.
			 */
			unsigned counts = adc_measure(ADC_VBATT);
			if (counts != 0xffff) {
				unsigned mV = (4150 + (counts * 46)) / 10 - 200;
				unsigned corrected = (mV * r_page_setup[PX4IO_P_SETUP_VBATT_SCALE]) / 10000;

				r_page_status[PX4IO_P_STATUS_VBATT] = corrected;
			}
		}
#endif
#ifdef ADC_IBATT
		/* PX4IO_P_STATUS_IBATT */
		{
			/*
			  note that we have no idea what sort of
			  current sensor is attached, so we just
			  return the raw 12 bit ADC value and let the
			  FMU sort it out, with user selectable
			  configuration for their sensor
			 */
			unsigned counts = adc_measure(ADC_IBATT);
			if (counts != 0xffff) {
				r_page_status[PX4IO_P_STATUS_IBATT] = counts;
			}
		}
#endif
#ifdef ADC_VSERVO
		/* PX4IO_P_STATUS_VSERVO */
		{
			/*
			 * Coefficients here derived by measurement of the 5-16V
			 * range on one unit:
			 *
			 * XXX pending measurements
			 *
			 * slope = xxx
			 * intercept = xxx
			 *
			 * Intercept corrected for best results @ 5.0V.
			 */
			unsigned counts = adc_measure(ADC_VSERVO);
			if (counts != 0xffff) {
				unsigned mV = (4150 + (counts * 46)) / 10 - 200;
				unsigned corrected = (mV * r_page_setup[PX4IO_P_SETUP_VSERVO_SCALE]) / 10000;

				r_page_status[PX4IO_P_STATUS_VSERVO] = corrected;
			}
		}
#endif
		/* XXX PX4IO_P_STATUS_VRSSI */
		/* XXX PX4IO_P_STATUS_PRSSI */

		SELECT_PAGE(r_page_status);
		break;

	case PX4IO_PAGE_RAW_ADC_INPUT:
		memset(r_page_scratch, 0, sizeof(r_page_scratch));
#ifdef ADC_VBATT
		r_page_scratch[0] = adc_measure(ADC_VBATT);
#endif
#ifdef ADC_IBATT
		r_page_scratch[1] = adc_measure(ADC_IBATT);
#endif

#ifdef ADC_VSERVO
		r_page_scratch[0] = adc_measure(ADC_VSERVO);
#endif
#ifdef ADC_RSSI
		r_page_scratch[1] = adc_measure(ADC_RSSI);
#endif
		SELECT_PAGE(r_page_scratch);
		break;

	case PX4IO_PAGE_PWM_INFO:
		memset(r_page_scratch, 0, sizeof(r_page_scratch));
		for (unsigned i = 0; i < PX4IO_SERVO_COUNT; i++)
			r_page_scratch[PX4IO_RATE_MAP_BASE + i] = up_pwm_servo_get_rate_group(i);

		SELECT_PAGE(r_page_scratch);
		break;

	/*
	 * Pages that are just a straight read of the register state.
	 */

	/* status pages */
	case PX4IO_PAGE_CONFIG:
		SELECT_PAGE(r_page_config);
		break;
	case PX4IO_PAGE_ACTUATORS:
		SELECT_PAGE(r_page_actuators);
		break;
	case PX4IO_PAGE_SERVOS:
		SELECT_PAGE(r_page_servos);
		break;
	case PX4IO_PAGE_RAW_RC_INPUT:
		SELECT_PAGE(r_page_raw_rc_input);
		break;
	case PX4IO_PAGE_RC_INPUT:
		SELECT_PAGE(r_page_rc_input);
		break;

	/* readback of input pages */
	case PX4IO_PAGE_SETUP:
		SELECT_PAGE(r_page_setup);
		break;
	case PX4IO_PAGE_CONTROLS:
		SELECT_PAGE(r_page_controls);
		break;
	case PX4IO_PAGE_RC_CONFIG:
		SELECT_PAGE(r_page_rc_input_config);
		break;
	case PX4IO_PAGE_DIRECT_PWM:
		SELECT_PAGE(r_page_servos);
		break;
	case PX4IO_PAGE_FAILSAFE_PWM:
		SELECT_PAGE(r_page_servo_failsafe);
		break;
	case PX4IO_PAGE_CONTROL_MIN_PWM:
		SELECT_PAGE(r_page_servo_control_min);
		break;
	case PX4IO_PAGE_CONTROL_MAX_PWM:
		SELECT_PAGE(r_page_servo_control_max);
		break;
	case PX4IO_PAGE_IDLE_PWM:
		SELECT_PAGE(r_page_servo_idle);
		break;

	default:
		return -1;
	}

#undef SELECT_PAGE
#undef COPY_PAGE

last_page = page;
last_offset = offset;

	/* if the offset is at or beyond the end of the page, we have no data */
	if (offset >= *num_values)
		return -1;

	/* correct the data pointer and count for the offset */
	*values += offset;
	*num_values -= offset;

	return 0;
}

/*
 * Helper function to handle changes to the PWM rate control registers.
 */
static void
pwm_configure_rates(uint16_t map, uint16_t defaultrate, uint16_t altrate)
{
	for (unsigned pass = 0; pass < 2; pass++) {
		for (unsigned group = 0; group < PX4IO_SERVO_COUNT; group++) {

			/* get the channel mask for this rate group */
			uint32_t mask = up_pwm_servo_get_rate_group(group);
			if (mask == 0)
				continue;

			/* all channels in the group must be either default or alt-rate */
			uint32_t alt = map & mask;

			if (pass == 0) {
				/* preflight */
				if ((alt != 0) && (alt != mask)) {
					/* not a legal map, bail with an alarm */
					r_status_alarms |= PX4IO_P_STATUS_ALARMS_PWM_ERROR;
					return;
				}
			} else {
				/* set it - errors here are unexpected */
				if (alt != 0) {
					if (up_pwm_servo_set_rate_group_update(group, r_setup_pwm_altrate) != OK)
						r_status_alarms |= PX4IO_P_STATUS_ALARMS_PWM_ERROR;
				} else {
					if (up_pwm_servo_set_rate_group_update(group, r_setup_pwm_defaultrate) != OK)
						r_status_alarms |= PX4IO_P_STATUS_ALARMS_PWM_ERROR;
				}
			}
		}
	}
	r_setup_pwm_rates = map;
	r_setup_pwm_defaultrate = defaultrate;
	r_setup_pwm_altrate = altrate;
}<|MERGE_RESOLUTION|>--- conflicted
+++ resolved
@@ -158,14 +158,10 @@
 #define PX4IO_P_SETUP_ARMING_VALID	(PX4IO_P_SETUP_ARMING_FMU_ARMED | \
 					 PX4IO_P_SETUP_ARMING_MANUAL_OVERRIDE_OK | \
 					 PX4IO_P_SETUP_ARMING_INAIR_RESTART_OK | \
-<<<<<<< HEAD
-					 PX4IO_P_SETUP_ARMING_IO_ARM_OK) | \
+					 PX4IO_P_SETUP_ARMING_IO_ARM_OK | \
 					 PX4IO_P_SETUP_ARMING_FAILSAFE_CUSTOM | \
-					 PX4IO_P_SETUP_ARMING_ALWAYS_PWM_ENABLE
-=======
-					 PX4IO_P_SETUP_ARMING_IO_ARM_OK | \
+					 PX4IO_P_SETUP_ARMING_ALWAYS_PWM_ENABLE | \
 					 PX4IO_P_SETUP_ARMING_RC_HANDLING_DISABLED)
->>>>>>> db1229dc
 #define PX4IO_P_SETUP_RATES_VALID	((1 << PX4IO_SERVO_COUNT) - 1)
 #define PX4IO_P_SETUP_RELAYS_VALID	((1 << PX4IO_RELAY_CHANNELS) - 1)
 
@@ -203,7 +199,6 @@
  */
 uint16_t		r_page_servo_failsafe[PX4IO_SERVO_COUNT] = { 0 };
 
-<<<<<<< HEAD
 /**
  * PAGE 106
  *
@@ -228,8 +223,6 @@
  */
 uint16_t		r_page_servo_idle[PX4IO_SERVO_COUNT] = { 900, 900, 900, 900, 900, 900, 900, 900 };
 
-=======
->>>>>>> db1229dc
 int
 registers_set(uint8_t page, uint8_t offset, const uint16_t *values, unsigned num_values)
 {
