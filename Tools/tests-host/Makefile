
CC=g++
CFLAGS=-I. -I../../src/modules -I ../../src/include -I../../src/drivers \
	-I../../src -I../../src/lib -D__EXPORT="" -Dnullptr="0" -lm

<<<<<<< HEAD
all: mixer_test sbus2_test autodeclination_test st24_test
=======
all: mixer_test sbus2_test autodeclination_test sf0x_test
>>>>>>> 91b4d85b

MIXER_FILES=../../src/systemcmds/tests/test_mixer.cpp \
		../../src/systemcmds/tests/test_conv.cpp \
		../../src/modules/systemlib/mixer/mixer_simple.cpp \
		../../src/modules/systemlib/mixer/mixer_multirotor.cpp \
		../../src/modules/systemlib/mixer/mixer.cpp \
		../../src/modules/systemlib/mixer/mixer_group.cpp \
		../../src/modules/systemlib/mixer/mixer_load.c \
		../../src/modules/systemlib/pwm_limit/pwm_limit.c \
		hrt.cpp \
		mixer_test.cpp

SBUS2_FILES=../../src/modules/px4iofirmware/sbus.c \
		hrt.cpp \
		sbus2_test.cpp

<<<<<<< HEAD
ST24_FILES=../../src/lib/rc/st24.c \
		hrt.cpp \
		st24_test.cpp
=======
SF0X_FILES= \
		hrt.cpp \
		sf0x_test.cpp \
		../../src/drivers/sf0x/sf0x_parser.cpp
>>>>>>> 91b4d85b

AUTODECLINATION_FILES= ../../src/lib/geo_lookup/geo_mag_declination.c \
		hrt.cpp \
		autodeclination_test.cpp

mixer_test: $(MIXER_FILES)
	$(CC) -o mixer_test $(MIXER_FILES) $(CFLAGS)

sbus2_test: $(SBUS2_FILES)
	$(CC) -o sbus2_test $(SBUS2_FILES) $(CFLAGS)

sf0x_test: $(SF0X_FILES)
	$(CC) -o sf0x_test $(SF0X_FILES) $(CFLAGS)

autodeclination_test: $(SBUS2_FILES)
	$(CC) -o autodeclination_test $(AUTODECLINATION_FILES) $(CFLAGS)

st24_test: $(ST24_FILES)
	$(CC) -o st24_test $(ST24_FILES) $(CFLAGS)

.PHONY: clean

clean:
<<<<<<< HEAD
	rm -f $(ODIR)/*.o *~ core $(INCDIR)/*~ mixer_test sbus2_test autodeclination_test st24_test
=======
	rm -f $(ODIR)/*.o *~ core $(INCDIR)/*~ mixer_test sbus2_test autodeclination_test sf0x_test
>>>>>>> 91b4d85b
<|MERGE_RESOLUTION|>--- conflicted
+++ resolved
@@ -3,11 +3,7 @@
 CFLAGS=-I. -I../../src/modules -I ../../src/include -I../../src/drivers \
 	-I../../src -I../../src/lib -D__EXPORT="" -Dnullptr="0" -lm
 
-<<<<<<< HEAD
-all: mixer_test sbus2_test autodeclination_test st24_test
-=======
-all: mixer_test sbus2_test autodeclination_test sf0x_test
->>>>>>> 91b4d85b
+all: mixer_test sbus2_test autodeclination_test st24_test sf0x_test
 
 MIXER_FILES=../../src/systemcmds/tests/test_mixer.cpp \
 		../../src/systemcmds/tests/test_conv.cpp \
@@ -24,16 +20,14 @@
 		hrt.cpp \
 		sbus2_test.cpp
 
-<<<<<<< HEAD
 ST24_FILES=../../src/lib/rc/st24.c \
 		hrt.cpp \
 		st24_test.cpp
-=======
+
 SF0X_FILES= \
 		hrt.cpp \
 		sf0x_test.cpp \
 		../../src/drivers/sf0x/sf0x_parser.cpp
->>>>>>> 91b4d85b
 
 AUTODECLINATION_FILES= ../../src/lib/geo_lookup/geo_mag_declination.c \
 		hrt.cpp \
@@ -57,8 +51,4 @@
 .PHONY: clean
 
 clean:
-<<<<<<< HEAD
-	rm -f $(ODIR)/*.o *~ core $(INCDIR)/*~ mixer_test sbus2_test autodeclination_test st24_test
-=======
-	rm -f $(ODIR)/*.o *~ core $(INCDIR)/*~ mixer_test sbus2_test autodeclination_test sf0x_test
->>>>>>> 91b4d85b
+	rm -f $(ODIR)/*.o *~ core $(INCDIR)/*~ mixer_test sbus2_test autodeclination_test st24_test sf0x_test